plugins {
    id("com.android.application")
    id("org.jetbrains.kotlin.android")
    id("org.jetbrains.kotlin.plugin.compose")
    id("com.google.devtools.ksp")
    id("com.google.dagger.hilt.android")
    id("kotlin-parcelize")
    id("com.mikepenz.aboutlibraries.plugin")
    id("androidx.room")
}

android {
    namespace = "ua.acclorite.book_story"
    compileSdk = 34

    defaultConfig {
        applicationId = "ua.acclorite.book_story"
        minSdk = 26
        targetSdk = 34
        versionCode = 5
        versionName = "1.1.0"

        testInstrumentationRunner = "androidx.test.runner.AndroidJUnitRunner"
        vectorDrawables {
            useSupportLibrary = true
        }
    }

    room {
        schemaDirectory("$projectDir/schemas")
    }

    buildTypes {
        getByName("debug") {
            applicationIdSuffix = ".debug"
        }
        create("release-debug") {
            initWith(getByName("release"))
            applicationIdSuffix = ".release.debug"
            signingConfig = signingConfigs.getByName("debug")
        }

        getByName("release") {
            isMinifyEnabled = true
            isShrinkResources = false

            proguardFiles("proguard-rules.pro")
        }
    }
    compileOptions {
        sourceCompatibility = JavaVersion.VERSION_17
        targetCompatibility = JavaVersion.VERSION_17
    }
    kotlinOptions {
        jvmTarget = "17"
    }
    buildFeatures {
        compose = true
    }
    composeOptions {
        kotlinCompilerExtensionVersion = "1.5.7"
    }
    dependenciesInfo {
        includeInApk = false
        includeInBundle = false
    }
    packaging {
        resources {
            excludes += "/META-INF/{AL2.0,LGPL2.1}"
            excludes += "/META-INF/gradle/incremental.annotation.processors"
        }
    }
}

aboutLibraries {
    outputFileName = "aboutlibraries.json"

    gitHubApiToken = properties["github-key"] as? String
    offlineMode = false
    fetchRemoteLicense = true
    fetchRemoteFunding = false

    filterVariants = arrayOf("debug", "release", "release-debug")
    excludeFields = arrayOf("generated", "funding", "description")
}

dependencies {

    // Default
    implementation("androidx.core:core-ktx:1.13.1")
    implementation("androidx.lifecycle:lifecycle-runtime-ktx:2.8.4")
    implementation("androidx.activity:activity-compose:1.9.1")

    // Compose BOM libraries
    // Compose BOM was eliminated - it is recognized as Closed Source in AboutLibraries.
    implementation("androidx.compose.foundation:foundation:1.6.8")
    implementation("androidx.compose.animation:animation:1.6.8")
    implementation("androidx.compose.animation:animation-android:1.6.8")
    implementation("androidx.compose.foundation:foundation-layout:1.6.8")
    implementation("androidx.compose.ui:ui:1.6.8")
    implementation("androidx.compose.ui:ui-graphics:1.6.8")
    implementation("androidx.compose.ui:ui-tooling-preview:1.6.8")
    implementation("androidx.compose.ui:ui-android:1.6.8")
    implementation("androidx.compose.material3:material3:1.3.0-beta05")
    implementation("androidx.compose.material3:material3-window-size-class:1.2.1")
    implementation("androidx.compose.material:material-icons-extended:1.6.8")
    implementation("androidx.compose.material:material:1.6.8")

    // All dependencies
    implementation("androidx.lifecycle:lifecycle-viewmodel-compose:2.8.4")
    implementation("com.google.accompanist:accompanist-swiperefresh:0.34.0")

    // Dagger - Hilt
    implementation("com.google.dagger:hilt-android:2.52")
    ksp("com.google.dagger:hilt-android-compiler:2.52")
    implementation("com.google.dagger:hilt-compiler:2.52")
    ksp("androidx.hilt:hilt-compiler:1.2.0")
    implementation("androidx.hilt:hilt-navigation-compose:1.2.0")

    // Room
    implementation("androidx.room:room-runtime:2.6.1")
    ksp("androidx.room:room-compiler:2.6.1")

    // Kotlin Extensions and Coroutines support for Room
    implementation("androidx.room:room-ktx:2.6.1")

    // Datastore
    implementation("androidx.datastore:datastore-preferences:1.1.1")

    // Splash API
    implementation("androidx.core:core-splashscreen:1.0.1")

    // Permission Handling
    implementation("com.google.accompanist:accompanist-permissions:0.34.0")

    // Pdf parser
    implementation("com.tom-roush:pdfbox-android:2.0.27.0")

    // Epub parser
    implementation("com.positiondev.epublib:epublib-core:3.1") {
        exclude("org.slf4j")
        exclude("xmlpull")
    }
<<<<<<< HEAD
    implementation("org.slf4j:slf4j-android:1.7.36")
    implementation("org.jsoup:jsoup:1.18.1")
=======
    implementation("org.jsoup:jsoup:latest.release")
>>>>>>> fd6a0913

    // Fb2 parser
    implementation("org.jetbrains.kotlinx:kotlinx-serialization-core:1.7.1")

    // App Compat for Language Switcher
    implementation("androidx.appcompat:appcompat:1.7.0")
    implementation("androidx.appcompat:appcompat-resources:1.7.0")

    // Coil for loading bitmaps
    implementation("io.coil-kt:coil-compose:2.7.0")

    // Retrofit
    implementation("com.squareup.retrofit2:retrofit:2.11.0")
    implementation("com.squareup.retrofit2:converter-moshi:2.11.0")
    implementation("com.squareup.moshi:moshi:1.15.1")
    implementation("com.squareup.moshi:moshi-kotlin:1.15.1")
    implementation("com.squareup.okhttp3:okhttp:4.12.0")
    implementation("com.squareup.okhttp3:logging-interceptor:4.12.0")

    // About open source libraries
    implementation("com.mikepenz:aboutlibraries-core:11.2.2")
    implementation("com.mikepenz:aboutlibraries-compose-m3:11.2.2")

    // Drag & Drop
    implementation("sh.calvin.reorderable:reorderable:2.3.0")
}<|MERGE_RESOLUTION|>--- conflicted
+++ resolved
@@ -141,12 +141,7 @@
         exclude("org.slf4j")
         exclude("xmlpull")
     }
-<<<<<<< HEAD
-    implementation("org.slf4j:slf4j-android:1.7.36")
     implementation("org.jsoup:jsoup:1.18.1")
-=======
-    implementation("org.jsoup:jsoup:latest.release")
->>>>>>> fd6a0913
 
     // Fb2 parser
     implementation("org.jetbrains.kotlinx:kotlinx-serialization-core:1.7.1")
